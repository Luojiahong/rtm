#%% (1) Define grid

from rtm import define_grid

LON_0 = 172.4  # [deg] Longitude of grid center
LAT_0 = 56.9   # [deg] Latitude of grid center

X_RADIUS = 10  # [deg] E-W grid radius (half of grid "width")
Y_RADIUS = 5   # [deg] N-S grid radius (half of grid "height")
SPACING = 1    # [deg] Grid spacing

grid = define_grid(lon_0=LON_0, lat_0=LAT_0, x_radius=X_RADIUS,
                   y_radius=Y_RADIUS, spacing=SPACING, projected=False,
                   plot_preview=True)

#%% (2) Grab and process the data

from obspy import UTCDateTime
from waveform_collection import (gather_waveforms, gather_waveforms_bulk,
                                 INFRASOUND_CHANNELS)
from rtm import process_waveforms

# Start and end of time window containing (suspected) events
STARTTIME = UTCDateTime('2018-12-18T23:30')
ENDTIME = UTCDateTime('2018-12-19T00:10')

FBX_LON = -147.7164  # [deg] Longitude of station search center
FBX_LAT = 64.8378    # [deg] Latitude of station search center
MAX_RADIUS = 1000    # [km] Radius within which to search for stations

FREQ_MIN = 0.5  # [Hz] Lower bandpass corner
FREQ_MAX = 2    # [Hz] Upper bandpass corner

DECIMATION_RATE = 0.1  # [Hz] New sampling rate to use for decimation
SMOOTH_WIN = 60        # [s] Smoothing window duration

TIME_BUFFER = 3*60*60  # [s] Manually defined buffer time

# Bulk waveform gather
st = gather_waveforms_bulk(FBX_LON, FBX_LAT, MAX_RADIUS, STARTTIME, ENDTIME,
                           INFRASOUND_CHANNELS, time_buffer=TIME_BUFFER,
                           remove_response=True)

# Add in AVO's Sand Point infrasound array
st += gather_waveforms('AVO', 'AV', 'SDPI', '0?', 'BDF', STARTTIME, ENDTIME,
                       time_buffer=TIME_BUFFER, remove_response=True)

st_proc = process_waveforms(st, freqmin=FREQ_MIN, freqmax=FREQ_MAX,
                            envelope=True, smooth_win=SMOOTH_WIN,
                            decimation_rate=DECIMATION_RATE, normalize=True)

#%% (3) Perform grid search

from rtm import grid_search

STACK_METHOD = 'sum'  # Choose either 'sum', 'product', or 'semblance'
TIME_METHOD = 'celerity'  # Choose either 'celerity' or 'fdtd'
CELERITY = 320  # [m/s]

S = grid_search(processed_st=st_proc, grid=grid, time_method=TIME_METHOD,
                starttime=STARTTIME, endtime=ENDTIME,
                stack_method=STACK_METHOD, celerity=CELERITY)

#%% (4) Plot

from rtm import plot_time_slice, plot_record_section, get_peak_coordinates

<<<<<<< HEAD
plot_time_slice(S, st_proc, label_stations=False)
=======
fig_slice = plot_time_slice(S, st_proc, label_stations=False, hires=True,
                            plot_peak=True)
>>>>>>> 5695c124

time_max, y_max, x_max, _, _ = get_peak_coordinates(S, unproject=S.UTM)

fig = plot_record_section(st_proc, origin_time=time_max,
                          source_location=(y_max, x_max),
                          plot_celerity='range', label_waveforms=False)
fig.axes[0].set_ylim(bottom=1100)  # Start at this distance (km) from source<|MERGE_RESOLUTION|>--- conflicted
+++ resolved
@@ -63,18 +63,16 @@
 
 #%% (4) Plot
 
-from rtm import plot_time_slice, plot_record_section, get_peak_coordinates
+from rtm import (plot_time_slice, plot_record_section, get_peak_coordinates,
+                 plot_stack_peak)
 
-<<<<<<< HEAD
-plot_time_slice(S, st_proc, label_stations=False)
-=======
-fig_slice = plot_time_slice(S, st_proc, label_stations=False, hires=True,
-                            plot_peak=True)
->>>>>>> 5695c124
+fig_slice = plot_time_slice(S, st_proc, label_stations=False)
 
 time_max, y_max, x_max, _, _ = get_peak_coordinates(S, unproject=S.UTM)
 
 fig = plot_record_section(st_proc, origin_time=time_max,
                           source_location=(y_max, x_max),
                           plot_celerity='range', label_waveforms=False)
-fig.axes[0].set_ylim(bottom=1100)  # Start at this distance (km) from source+fig.axes[0].set_ylim(bottom=1100)  # Start at this distance (km) from source
+
+fig_peak = plot_stack_peak(S, plot_max=True)