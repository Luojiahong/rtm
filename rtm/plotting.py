--- conflicted
+++ resolved
@@ -5,16 +5,10 @@
 from matplotlib import dates
 import cartopy.feature as cfeature
 from cartopy.io.img_tiles import Stamen
-import matplotlib.patheffects as pe
 from obspy.geodetics import gps2dist_azimuth
 from .stack import get_peak_coordinates
 import utm
-<<<<<<< HEAD
-=======
-from mpl_toolkits.axes_grid1.anchored_artists import AnchoredSizeBar
 from datetime import datetime
-
->>>>>>> 5695c124
 from . import RTMWarning
 import pygmt
 
@@ -28,6 +22,9 @@
 # Marker size for PyGMT
 SYMBOL_SIZE = 0.1  # [inches]
 
+# Symbol pen size thickness
+SYMBOL_PEN = 0.75  # [pt]
+
 # Fraction of total map extent (width) to use for scalebar
 SCALE_FRAC = 1/10
 
@@ -38,17 +35,11 @@
 
 
 def plot_time_slice(S, processed_st, time_slice=None, label_stations=True,
-<<<<<<< HEAD
-                    dem=None):
-=======
-                    hires=False, dem=None, plot_peak=True, cont_int=5,
-                    annot_int=50):
->>>>>>> 5695c124
+                    dem=None, cont_int=5, annot_int=50):
     """
     Plot a time slice through :math:`S` to produce a map-view plot. If time is
     not specified, then the slice corresponds to the maximum of :math:`S` in
-    the time direction. Can also plot the peak of the stack function over
-    time.
+    the time direction.
 
     Args:
         S (:class:`~xarray.DataArray`): The stack function :math:`S`
@@ -64,8 +55,6 @@
             station codes (default: `True`)
         dem (:class:`~xarray.DataArray`): Overlay time slice on a user-supplied
             DEM from :class:`~rtm.grid.produce_dem` (default: `None`)
-        plot_peak (bool): Plot the peak stack function over time as a subplot
-            (default: `True`)
         cont_int (int): Contour interval [m] for plots with DEM data
         annot_int (int): Annotated contour interval [m] for plots with DEM data
             (these contours are thicker and labeled)
@@ -76,54 +65,8 @@
 
     st = processed_st.copy()
 
-    # Get coordinates of stack maximum in (latitude, longitude)
-<<<<<<< HEAD
+    # Get coordinates of stack maximum
     time_max, y_max, x_max, peaks, props = get_peak_coordinates(S)
-=======
-    time_max, y_max, x_max, peaks, props = get_peak_coordinates(S, unproject=S.UTM)
-
-    # Gather coordinates of grid center
-    lon_0, lat_0 = S.grid_center
-
-    if dem is not None:
-
-        # Note that the below is a hacky way to use matplotlib instead of
-        # cartopy and should be edited once cartopy labeling is functional
-        proj = None
-        transform = None
-        plot_transform = None
-        lon_0, lat_0, _, _ = utm.from_latlon(S.grid_center[1], S.grid_center[0])
-        x_max, y_max, _, _ = utm.from_latlon(y_max, x_max)
-        for tr in st:
-            tr.stats.longitude, tr.stats.latitude, _, _ = utm.from_latlon(
-                tr.stats.latitude, tr.stats.longitude)
-
-    elif S.UTM:
-        proj = ccrs.UTM(**S.UTM)
-        transform = proj
-        plot_transform = ccrs.Geodetic()
-    else:
-        # This is a good projection to use since it preserves area
-        proj = ccrs.AlbersEqualArea(central_longitude=lon_0,
-                                    central_latitude=lat_0,
-                                    standard_parallels=(S.y.values.min(),
-                                                        S.y.values.max()))
-        transform = ccrs.PlateCarree()
-        plot_transform = ccrs.Geodetic()
-
-    if plot_peak:
-        fig, (ax, ax1) = plt.subplots(figsize=(8, 12), nrows=2,
-                                      gridspec_kw={'height_ratios': [3, 1]},
-                                      subplot_kw=dict(projection=proj))
-
-        #axes kluge so the second one can have a different projection
-        ax1.remove()
-        ax1 = fig.add_subplot(414)
-
-    else:
-        fig, ax = plt.subplots(figsize=(8, 8),
-                               subplot_kw=dict(projection=proj))
->>>>>>> 5695c124
 
     # In either case, we convert from UTCDateTime to np.datetime64
     if time_slice:
@@ -133,10 +76,13 @@
 
     slice = S.sel(time=time_to_plot, method='nearest')
     slice.data[slice.data == 0] = np.nan  # Replace zeros with NaN
+    if S.UTM and dem is not None:
+        # Mask areas outside of DEM extent
+        dem_slice = dem.sel(x=slice.x, y=slice.y, method='nearest')  # Select subset of DEM that slice occupies
+        slice.data[np.isnan(dem_slice.data)] = np.nan
 
     fig = pygmt.Figure()
 
-<<<<<<< HEAD
     if S.UTM:
         plot_width = 6  # [inches]
     else:
@@ -168,36 +114,10 @@
         buffer = 0.03 * (xmax - xmin) # 3% buffer [m]
     ymin = np.hstack([sta_y, S.y.min()]).min()
     ymax = np.hstack([sta_y, S.y.max()]).max()
-=======
-    if dem is None:
-        _plot_geographic_context(ax=ax, utm=S.UTM, hires=hires)
-        slice_plot_kwargs = dict(ax=ax, alpha=0.5, cmap='viridis',
-                                 add_colorbar=False, transform=transform)
-    else:
-        # Rounding to nearest cont_int
-        all_levels = np.arange(np.ceil(dem.min().data / cont_int),
-                               np.floor(dem.max().data / cont_int) + 1) * cont_int
-        # Rounding to nearest annot_int
-        annot_levels = np.arange(np.ceil(dem.min().data / annot_int),
-                                 np.floor(dem.max().data / annot_int) + 1) * annot_int
-        # Ensure we don't draw annotated levels twice
-        cont_levels = []
-        for level in all_levels:
-            if level not in annot_levels:
-                cont_levels.append(level)
-
-        dem.plot.contour(ax=ax, colors='k', levels=cont_levels, zorder=-1,
-                         linewidths=0.3)
-        # Use thicker lines for annotated contours
-        cs = dem.plot.contour(ax=ax, colors='k', levels=annot_levels,
-                              zorder=-1, linewidths=0.7)
-        ax.clabel(cs, fontsize=9, fmt='%d', inline=True)  # Actually annotate
->>>>>>> 5695c124
 
     region = [np.floor(xmin - buffer), np.ceil(xmax + buffer),
               np.floor(ymin - buffer), np.ceil(ymax + buffer)]
 
-<<<<<<< HEAD
     if S.UTM:
         # Just Cartesian
         proj = f'X{plot_width}i/0'
@@ -216,22 +136,8 @@
         scale_length = np.round(((region[1] - region[0]) * SCALE_FRAC * DEG2KM) / nearest) * nearest
 
     # Add title
-    title = 'Time: {}'.format(UTCDateTime(slice.time.values.astype(str)).strftime('%Y-%m-%d %H:%M:%S'))
-=======
-        slice_plot_kwargs = dict(ax=ax, alpha=0.7, cmap='viridis',
-                                 add_colorbar=False, add_labels=False,
-                                 zorder=0)
-
-        # Add scalebar
-        SCALEBAR_INC = 100  # [m] Scalebar increment (will be multiple of this)
-        target_length = dem.x_radius / 4
-        bar_length = np.around(target_length / SCALEBAR_INC) * SCALEBAR_INC
-        bar_label = f'{bar_length:g} m'
-        scalebar = AnchoredSizeBar(ax.transData, bar_length, bar_label,
-                                   'lower left', pad=0.3, color='black',
-                                   frameon=True, size_vertical=1, borderpad=1)
-        ax.add_artist(scalebar)
->>>>>>> 5695c124
+    time_round = np.datetime64(slice.time.values + np.timedelta64(500, 'ms'), 's').astype(datetime)  # Nearest second
+    title = 'Time: {}'.format(time_round)
 
     # Add celerity info if applicable
     if hasattr(S, 'celerity'):
@@ -251,21 +157,21 @@
         fig.coast(A='100+l', water='lightblue', land='lightgrey',
                   shorelines=True)
 
-        # Mask areas outside of DEM extent
-        dem_slice = dem.sel(x=slice.x, y=slice.y, method='nearest')  # Select subset of DEM that slice occupies
-        slice.data[np.isnan(dem_slice.data)] = np.nan
-
-    if S.UTM:
-        transp = 20  # [%]
-    else:
+    if S.UTM and dem is not None:
         transp = 30  # [%]
-
-<<<<<<< HEAD
+    else:
+        transp = 50  # [%]
+
+    # If projected plot and a DEM is provided, draw contours
+    if S.UTM and dem is not None:
+        # Assumes meters!
+        fig.grdcontour(dem, interval=cont_int, annotation=f'{annot_int}+u" m"')
+
     session = pygmt.clib.Session()
     session.create('')
     with session.virtualfile_from_grid(slice) as grid_file:
-        pygmt.makecpt(cmap='magma', series=[slice.data.min(),
-                                            slice.data.max()], reverse=True)
+        pygmt.makecpt(cmap='viridis', series=[np.nanmin(slice.data),
+                                              np.nanmax(slice.data)])
         session.call_module('grdview', f'{grid_file} -C -T+s -t{transp}')
     session.destroy()
 
@@ -273,21 +179,10 @@
     if S.UTM:
         # Ensure colorbar height equals map height
         aspect_ratio = (region[3] - region[2]) / (region[1] - region[0])
-        position=f'JMR+o0.9i/0+w{plot_width * aspect_ratio}i/0.15i'
-    else:
-        position=f'JCB+o0/0.5i+h+w{plot_width * 0.75}i/0.15i'
+        position = f'JMR+o0.9i/0+w{plot_width * aspect_ratio}i/0.15i'
+    else:
+        position = f'JCB+o0/0.5i+h+w{plot_width * 0.75}i/0.15i'
     fig.colorbar(position=position, frame=['a', 'x+l"Stack amplitude"'])
-
-    # If projected plot and a DEM is provided, draw contours
-    if S.UTM and dem is not None:
-        num_contours = 30
-        interval = np.round((dem.max() - dem.min()) / num_contours)
-        fig.grdcontour(dem, interval=interval.data, annotation='50+u" m"')  # Assumes meters!
-=======
-    # Initialize list of handles for legend
-    h = [None, None, None]
-    scatter_zorder = 5
->>>>>>> 5695c124
 
     # Plot the center of the grid
     if S.UTM:
@@ -295,25 +190,20 @@
                                          force_zone_number=S.UTM['zone'])
     else:
         x_0, y_0 = S.grid_center
-    fig.plot(x_0, y_0, style=f'c{SYMBOL_SIZE}i', color='limegreen', pen=True,
-             label='"Grid center"')
+    fig.plot(x_0, y_0, style=f'c{SYMBOL_SIZE}i', color='limegreen',
+             pen=f'{SYMBOL_PEN}p', label='"Grid center"')
 
     # Plot stack maximum
-    if S.UTM:
-        # UTM formatting
-<<<<<<< HEAD
-        label = f'({x_max:.0f}, {y_max:.0f})'
-    else:
-        # Lat/lon formatting
-        label = f'({y_max:.4f}, {x_max:.4f})'
-    fig.plot(x_max, y_max, style=f'd{SYMBOL_SIZE}i', color='red', pen=True,
-             label=f'"Stack maximum"')
-    # Dummy symbol for second line in legend
-    fig.plot(0, 0, t=100, pen='white', label=f'"{label}"')
+    fig.plot(x_max, y_max, style=f'a{SYMBOL_SIZE}i', color='red',
+             pen=f'{SYMBOL_PEN}p', label=f'"Stack max"')
+    if not S.UTM:
+        # Append coordinates of stack max (dummy symbol for second line in legend)
+        fig.plot(0, 0, t=100, pen='white',
+                 label=f'"({y_max:.4f}, {x_max:.4f})"')
 
     # Plot stations
-    fig.plot(sta_x, sta_y, style=f'i{SYMBOL_SIZE}i', color='dimgray', pen=True,
-             label=f'Station')
+    fig.plot(sta_x, sta_y, style=f'i{SYMBOL_SIZE}i', color='orange',
+             pen=f'{SYMBOL_PEN}p', label=f'Station')
     if label_stations:
         for x, y, tr in zip(sta_x, sta_y, processed_st):
             fig.text(x=x, y=y, text=f'{tr.stats.network}.{tr.stats.station}',
@@ -328,62 +218,6 @@
     else:
         fig.basemap(L='JBR+jBR+o1i+f+l+w{}k+c{}/{}'.format(scale_length,
                                                            *S.grid_center))
-=======
-        label = f'Stack max'
-        # Change ticks to plain format for long utm coordinates
-        ax.ticklabel_format(style='plain')
-    else:
-        # Lat/lon formatting
-        label = f'Stack max\n({y_max:.4f}, {x_max:.4f})'
-    h[1] = ax.scatter(x_max, y_max, s=100, color='red', marker='*',
-                      edgecolor='black', label=label,
-                      transform=plot_transform, zorder=scatter_zorder)
-
-    # Plot stations
-    for tr in st:
-        h[2] = ax.scatter(tr.stats.longitude, tr.stats.latitude, marker='v',
-                          color='orange', edgecolor='black',
-                          label='Station', transform=plot_transform,
-                          zorder=scatter_zorder)
-        if label_stations:
-            ax.text(tr.stats.longitude, tr.stats.latitude,
-                    '  {}.{}'.format(tr.stats.network, tr.stats.station),
-                    verticalalignment='center_baseline',
-                    horizontalalignment='left', fontsize=10, color='white',
-                    transform=plot_transform, zorder=scatter_zorder,
-                    path_effects=[pe.Stroke(linewidth=2, foreground='black'),
-                                  pe.Normal()])
-
-    ax.legend(h, [handle.get_label() for handle in h], loc='best',
-              framealpha=1, borderpad=.3, handletextpad=.3)
-
-    time_round = np.datetime64(slice.time.values + np.timedelta64(500, 'ms'), 's').astype(datetime)  # Nearest second
-    title = 'Time: {}'.format(time_round)
-
-    if hasattr(S, 'celerity'):
-        title += f'\nCelerity: {S.celerity:g} m/s'
-
-    # Label global maximum if applicable
-    if slice.time.values == time_max:
-        title = 'GLOBAL MAXIMUM\n\n' + title
-
-    ax.set_title(title, pad=20)
-
-    # Another hack that can be removed once cartopy is improved
-    if dem is not None:
-        ax.set_aspect('equal')
-
-    ax_pos = ax.get_position()
-    cloc = [ax_pos.x1+.02, ax_pos.y0, .02, ax_pos.height]
-    cbaxes = fig.add_axes(cloc)
-    cbar = fig.colorbar(sm, cax=cbaxes, label='Stack amplitude')
-    cbar.solids.set_alpha(1)
-
-    if plot_peak:
-        plot_stack_peak(S, plot_max=True, ax=ax1)
-
-    fig.show()
->>>>>>> 5695c124
 
     return fig
 
