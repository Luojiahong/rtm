import warnings
import numpy as np
import matplotlib.pyplot as plt
import matplotlib.transforms as transforms
<<<<<<< HEAD
from matplotlib import dates
=======
import matplotlib.dates as mdates
import cartopy.crs as ccrs
>>>>>>> 41fb9731
import cartopy.feature as cfeature
from cartopy.io.img_tiles import Stamen
from obspy.geodetics import gps2dist_azimuth
from .stack import get_peak_coordinates
import utm
from datetime import datetime
from . import RTMWarning
import pygmt


# Set universal GMT font size
session = pygmt.clib.Session()
session.create('')
session.call_module('gmtset', 'FONT=11p')
session.destroy()

# Marker size for PyGMT
SYMBOL_SIZE = 0.1  # [inches]

# Symbol pen size thickness
SYMBOL_PEN = 0.75  # [pt]

# Fraction of total map extent (width) to use for scalebar
SCALE_FRAC = 1/10

# Define some conversion factors
KM2M = 1000    # [m/km]
M2KM = 1/KM2M  # [km/m]
DEG2KM = 111   # [km/deg.] APPROX value at equator


def plot_time_slice(S, processed_st, time_slice=None, label_stations=True,
                    dem=None, cont_int=5, annot_int=50):
    """
    Plot a time slice through :math:`S` to produce a map-view plot. If time is
    not specified, then the slice corresponds to the maximum of :math:`S` in
    the time direction.

    Args:
        S (:class:`~xarray.DataArray`): The stack function :math:`S`
        processed_st (:class:`~obspy.core.stream.Stream`): Pre-processed
            Stream; output of :func:`~rtm.waveform.process_waveforms` (This is
            needed because Trace metadata from this Stream are used to plot
            stations on the map)
        time_slice (:class:`~obspy.core.utcdatetime.UTCDateTime`): Time of
            desired time slice. The nearest time in :math:`S` to this specified
            time will be plotted. If `None`, the time corresponding to
            :math:`\max(S)` is used (default: `None`)
        label_stations (bool): Toggle labeling stations with network and
            station codes (default: `True`)
        dem (:class:`~xarray.DataArray`): Overlay time slice on a user-supplied
            DEM from :class:`~rtm.grid.produce_dem` (default: `None`)
        cont_int (int): Contour interval [m] for plots with DEM data
        annot_int (int): Annotated contour interval [m] for plots with DEM data
            (these contours are thicker and labeled)

    Returns:
        :class:`pygmt.Figure`: Output figure
    """

    # Don't plot peak of stack function when length of stack is one
    if plot_peak and len(S.time) == 1:
        plot_peak = False
        warnings.warn('Stack time length = 1, not plotting peak', RTMWarning)

    st = processed_st.copy()

    # Get coordinates of stack maximum
    time_max, y_max, x_max, peaks, props = get_peak_coordinates(S)

    # In either case, we convert from UTCDateTime to np.datetime64
    if time_slice:
        time_to_plot = np.datetime64(time_slice)
    else:
        time_to_plot = np.datetime64(time_max)

    slice = S.sel(time=time_to_plot, method='nearest')
    slice.data[slice.data == 0] = np.nan  # Replace zeros with NaN
    if S.UTM and dem is not None:
        # Mask areas outside of DEM extent
        dem_slice = dem.sel(x=slice.x, y=slice.y, method='nearest')  # Select subset of DEM that slice occupies
        slice.data[np.isnan(dem_slice.data)] = np.nan

    fig = pygmt.Figure()

    if S.UTM:
        plot_width = 6  # [inches]
    else:
        plot_width = 8  # [inches]

    # Define coordinates of stations
    if S.UTM:
        sta_x = []
        sta_y = []
        for tr in processed_st:
            utm_x, utm_y, _, _ = utm.from_latlon(tr.stats.latitude,
                                                 tr.stats.longitude,
                                                 force_zone_number=S.UTM['zone'])
            sta_x.append(utm_x)
            sta_y.append(utm_y)
    else:
        sta_x = [tr.stats.longitude for tr in st]
        sta_y = [tr.stats.latitude for tr in st]

    # Define region
    if not S.UTM:
        # Rescale from 0-360 degrees
        xmin = (np.hstack([sta_x, S.x.min()]) % 360).min()
        xmax = (np.hstack([sta_x, S.x.max()]) % 360).max()
        buffer = 0  # [deg.]
    else:
        xmin = np.hstack([sta_x, S.x.min()]).min()
        xmax = np.hstack([sta_x, S.x.max()]).max()
        buffer = 0.03 * (xmax - xmin) # 3% buffer [m]
    ymin = np.hstack([sta_y, S.y.min()]).min()
    ymax = np.hstack([sta_y, S.y.max()]).max()

    region = [np.floor(xmin - buffer), np.ceil(xmax + buffer),
              np.floor(ymin - buffer), np.ceil(ymax + buffer)]

    if S.UTM:
        # Just Cartesian
        proj = f'X{plot_width}i/0'
        # [m] Rounded to nearest `nearest` m
        nearest = 100
        scale_length = np.round((region[1] - region[0]) * SCALE_FRAC / nearest) * nearest

    else:
        # This is a good projection to use since it preserves area
        proj = 'B{}/{}/{}/{}/{}i'.format(np.mean(region[0:2]),
                                         np.mean(region[2:4]),
                                         region[2], region[3],
                                         plot_width)
        # [km] Rounded to nearest `nearest` km
        nearest = 200
        scale_length = np.round(((region[1] - region[0]) * SCALE_FRAC * DEG2KM) / nearest) * nearest

    # Add title
    time_round = np.datetime64(slice.time.values + np.timedelta64(500, 'ms'), 's').astype(datetime)  # Nearest second
    title = 'Time: {}'.format(time_round)

    # Add celerity info if applicable
    if hasattr(S, 'celerity'):
        title = title + f'    Celerity: {S.celerity:g} m/s'

    # Label as global max if applicable
    if slice.time.values == time_max:
        title = 'GLOBAL MAXIMUM    ' + title

    fig.basemap(projection=proj, region=region, frame=['af', f'+t"{title}"'])
    if S.UTM:
        fig.basemap(frame=['SW', 'xa+l"UTM easting (m)"',
                                 'ya+l"UTM northing (m)"' ])

    # If unprojected plot, draw coastlines
    if not S.UTM:
        fig.coast(A='100+l', water='lightblue', land='lightgrey',
                  shorelines=True)

    if S.UTM and dem is not None:
        transp = 30  # [%]
    else:
        transp = 50  # [%]

    # If projected plot and a DEM is provided, draw contours
    if S.UTM and dem is not None:
        # Assumes meters!
        fig.grdcontour(dem, interval=cont_int, annotation=f'{annot_int}+u" m"')

    session = pygmt.clib.Session()
    session.create('')
    with session.virtualfile_from_grid(slice) as grid_file:
        pygmt.makecpt(cmap='viridis', series=[np.nanmin(slice.data),
                                              np.nanmax(slice.data)])
        session.call_module('grdview', f'{grid_file} -C -T+s -t{transp}')
    session.destroy()

    # Make colorbar
    if S.UTM:
        # Ensure colorbar height equals map height
        aspect_ratio = (region[3] - region[2]) / (region[1] - region[0])
        position = f'JMR+o0.9i/0+w{plot_width * aspect_ratio}i/0.15i'
    else:
        position = f'JCB+o0/0.5i+h+w{plot_width * 0.75}i/0.15i'
    fig.colorbar(position=position, frame=['a', 'x+l"Stack amplitude"'])

    # Plot the center of the grid
    if S.UTM:
        x_0, y_0, _, _ = utm.from_latlon(*S.grid_center[::-1],
                                         force_zone_number=S.UTM['zone'])
    else:
        x_0, y_0 = S.grid_center
    fig.plot(x_0, y_0, style=f'c{SYMBOL_SIZE}i', color='limegreen',
             pen=f'{SYMBOL_PEN}p', label='"Grid center"')

    # Plot stack maximum
    fig.plot(x_max, y_max, style=f'a{SYMBOL_SIZE}i', color='red',
             pen=f'{SYMBOL_PEN}p', label=f'"Stack max"')
    if not S.UTM:
        # Append coordinates of stack max (dummy symbol for second line in legend)
        fig.plot(0, 0, t=100, pen='white',
                 label=f'"({y_max:.4f}, {x_max:.4f})"')

    # Plot stations
    fig.plot(sta_x, sta_y, style=f'i{SYMBOL_SIZE}i', color='orange',
             pen=f'{SYMBOL_PEN}p', label=f'Station')
    if label_stations:
        for x, y, tr in zip(sta_x, sta_y, processed_st):
            fig.text(x=x, y=y, text=f'{tr.stats.network}.{tr.stats.station}',
                     font='10p,white=~1p', justify='LM', D='0.1i/0')

    # Add legend
    fig.legend(position='JTL+jTL+o0.2i', box='+gwhite+p1p')

    # Add scalebar (valid in center of map)
    if S.UTM:
        fig.basemap(L='JBR+jBR+o0.5i+lm+w{}'.format(scale_length))
    else:
        fig.basemap(L='JBR+jBR+o1i+f+l+w{}k+c{}/{}'.format(scale_length,
                                                           *S.grid_center))

    return fig


def plot_record_section(st, origin_time, source_location, plot_celerity=None,
                        label_waveforms=True):
    """
    Plot a record section based upon user-provided source location and origin
    time. Optionally plot celerity for reference, with two plotting options.

    Args:
        st (:class:`~obspy.core.stream.Stream`): Any Stream object with
            `tr.stats.latitude`, `tr.stats.longitude` attached
        origin_time (:class:`~obspy.core.utcdatetime.UTCDateTime`): Origin time
            for record section
        source_location (tuple): Tuple of (`lat`, `lon`) specifying source
            location
        plot_celerity: Can be either `'range'` or a single celerity or a list
            of celerities. If `'range'`, plots a continuous swatch of
            celerities from 260-380 m/s. Otherwise, plots specific celerities.
            If `None`, does not plot any celerities (default: `None`)
        label_waveforms (bool): Toggle labeling waveforms with network and
            station codes (default: `True`)

    Returns:
        :class:`~matplotlib.figure.Figure`: Output figure
    """

    st_edit = st.copy()

    for tr in st_edit:
        tr.stats.distance, _, _ = gps2dist_azimuth(*source_location,
                                                   tr.stats.latitude,
                                                   tr.stats.longitude)

    st_edit.trim(origin_time)

    fig = plt.figure(figsize=(12, 8))

    st_edit.plot(fig=fig, type='section', orientation='horizontal',
                 fillcolors=('black', 'black'))

    ax = fig.axes[0]

    trans = transforms.blended_transform_factory(ax.transAxes, ax.transData)

    if label_waveforms:
        for tr in st_edit:
            ax.text(1.01, tr.stats.distance / 1000,
                    f'{tr.stats.network}.{tr.stats.station}',
                    verticalalignment='center', transform=trans, fontsize=10)
        pad = 0.1  # Move colorbar to the right to make room for labels
    else:
        pad = 0.05  # Matplotlib default for vertical colorbars

    if plot_celerity:

        # Check if user requested a continuous range of celerities
        if plot_celerity == 'range':
            inc = 0.5  # [m/s]
            celerity_list = np.arange(220, 350 + inc, inc)  # [m/s] Includes
                                                            # all reasonable
                                                            # celerities
            zorder = -1

        # Otherwise, they provided specific celerities
        else:
            # Type conversion
            if type(plot_celerity) is not list:
                plot_celerity = [plot_celerity]

            celerity_list = plot_celerity
            celerity_list.sort()
            zorder = None

        # Create colormap of appropriate length
        cmap = plt.cm.get_cmap('rainbow', len(celerity_list))
        colors = [cmap(i) for i in range(cmap.N)]

        xlim = np.array(ax.get_xlim())
        y_max = ax.get_ylim()[1]  # Save this for re-scaling axis

        for celerity, color in zip(celerity_list, colors):
            ax.plot(xlim, xlim * celerity / 1000, label=f'{celerity:g}',
                    color=color, zorder=zorder)

        ax.set_ylim(top=y_max)  # Scale y-axis to pre-plotting extent

        # If plotting a continuous range, add a colorbar
        if plot_celerity == 'range':
            mapper = plt.cm.ScalarMappable(cmap=cmap)
            mapper.set_array(celerity_list)
            cbar = fig.colorbar(mapper, label='Celerity (m/s)', pad=pad,
                                aspect=30)
            cbar.ax.minorticks_on()

        # If plotting discrete celerities, just add a legend
        else:
            ax.legend(title='Celerity (m/s)', loc='lower right', framealpha=1,
                      edgecolor='inherit')

    ax.set_ylim(bottom=0)  # Show all the way to zero offset

    time_round = np.datetime64(origin_time + 0.5, 's').astype(datetime)  # Nearest second
    ax.set_xlabel('Time (s) from {}'.format(time_round))
    ax.set_ylabel('Distance (km) from '
                  '({:.4f}, {:.4f})'.format(*source_location))

    fig.tight_layout()
    fig.show()

    return fig


def plot_st(st, filt, equal_scale=False, remove_response=False,
            label_waveforms=True):
    """
    Plot Stream waveforms in a publication-quality figure. Multiple plotting
    options, including filtering.

    Args:
        st (:class:`~obspy.core.stream.Stream`): Any Stream object
        filt (list): A two-element list of lower and upper corner frequencies
            for filtering. Specify `None` if no filtering is desired.
        equal_scale (bool): Set equal scale for all waveforms (default:
            `False`)
        remove_response (bool): Remove response by applying sensitivity
        label_waveforms (bool): Toggle labeling waveforms with network and
            station codes (default: `True`)

    Returns:
        :class:`~matplotlib.figure.Figure`: Output figure
    """

    st_plot = st.copy()
    ntra = len(st)
    tvec = st_plot[0].times('matplotlib')

    if remove_response:
        print('Applying sensitivity')
        st_plot.remove_sensitivity()

    if filt:
        print('Filtering between %.1f-%.1f Hz' % (filt[0], filt[1]))

        st_plot.detrend(type='linear')
        st_plot.taper(max_percentage=.01)
        st_plot.filter("bandpass", freqmin=filt[0], freqmax=filt[1], corners=2,
                       zerophase=True)

    if equal_scale:
        ym = np.max(st_plot.max())

    fig, ax = plt.subplots(figsize=(8, 6), nrows=ntra, sharex=True)

    for i, tr in enumerate(st_plot):
        ax[i].plot(tvec, tr.data, 'k-')
        ax[i].set_xlim(tvec[0], tvec[-1])
        if equal_scale:
            ax[i].set_ylim(-ym, ym)
        else:
            ax[i].set_ylim(-tr.data.max(), tr.data.max())
        plt.locator_params(axis='y', nbins=4)
        ax[i].tick_params(axis='y', labelsize=8)
        ax[i].ticklabel_format(useOffset=False, style='plain')

        if tr.stats.channel[1] == 'D':
            ax[i].set_ylabel('Pressure [Pa]', fontsize=8)
        else:
            ax[i].set_ylabel('Velocity [m/s]', fontsize=8)

        if label_waveforms:
            ax[i].text(.85, .9,
                       f'{tr.stats.network}.{tr.stats.station}.{tr.stats.channel}',
                       verticalalignment='center', transform=ax[i].transAxes)

    # Tick locating and formatting
    locator = mdates.AutoDateLocator()
    ax[-1].xaxis.set_major_locator(locator)
    ax[-1].xaxis.set_major_formatter(_UTCDateFormatter(locator))
    fig.autofmt_xdate()

    fig.tight_layout()
    plt.subplots_adjust(hspace=.12)
    fig.show()

    return fig


def plot_stack_peak(S, plot_max=False, ax=None):
    """
    Plot the stack function (at the spatial stack max) as a function of time.

    Args:
        S: :class:`~xarray.DataArray` containing the stack function :math:`S`
        plot_max (bool): Plot maximum value with red circle (default: `False`)
        ax (:class:`~matplotlib.axes.Axes`): Pre-existing axes to plot into

    Returns:
        :class:`~matplotlib.figure.Figure`: Output figure
    """

    s_peak = S.max(axis=(1, 2)).data

    if not ax:
        fig, ax = plt.subplots(figsize=(8, 4))
    else:
        fig = ax.get_figure()  # Get figure to which provided axis belongs
    ax.plot(S.time, s_peak, 'k-')
    if plot_max:
        stack_maximum = S.where(S == S.max(), drop=True).squeeze()
        marker_kwargs = dict(marker='*', color='red', edgecolor='black', s=150,
                             zorder=5, clip_on=False)
        if stack_maximum.size > 1:
            max_indices = np.argwhere(~np.isnan(stack_maximum.data))
            ax.scatter(stack_maximum[tuple(max_indices[0])].time.data,
                       stack_maximum[tuple(max_indices[0])].data,
                       **marker_kwargs)
            warnings.warn(f'Multiple global maxima ({len(stack_maximum.data)}) '
                          'present in S!', RTMWarning)
        else:
            ax.scatter(stack_maximum.time.data, stack_maximum.data,
                       **marker_kwargs)

    ax.set_xlim(S.time[0].data, S.time[-1].data)
    ax.set_ylim(bottom=0)  # Never can go below zero
    ax.set_ylabel('Max stack amplitude')

    # Tick locating and formatting
    locator = mdates.AutoDateLocator()
    ax.xaxis.set_major_locator(locator)
    ax.xaxis.set_major_formatter(_UTCDateFormatter(locator))
    plt.setp(ax.xaxis.get_majorticklabels(), rotation=30, ha='right')

    return fig


def _plot_geographic_context(ax, utm, hires=False):
    """
    Plot geographic basemap information on a map axis. Plots a background image
    for UTM-projected plots and simple coastlines for unprojected plots.

    Args:
        ax (:class:`~cartopy.mpl.geoaxes.GeoAxes`): Existing axis to plot into
        utm (bool): Flag specifying if the axis is projected to UTM or not
        hires (bool): If `True`, use higher-resolution images/coastlines
            (default: `False`)
    """

    # Since projected grids cover less area and may not include coastlines,
    # use a background image to provide geographical context (can be slow)
    if utm:
        if hires:
            zoom_level = 12
        else:
            zoom_level = 8
        ax.add_image(Stamen(style='terrain-background'), zoom_level, zorder=-1)

    # Since unprojected grids have regional/global extent, just show the
    # coastlines
    else:
        if hires:
            scale = '10m'
        else:
            scale = '50m'
        land = cfeature.LAND.with_scale(scale)
        ax.add_feature(land, facecolor=cfeature.COLORS['land'],
                       edgecolor='black')
        ax.background_patch.set_facecolor(cfeature.COLORS['water'])
        lakes = cfeature.LAKES.with_scale(scale)
        ax.add_feature(lakes, facecolor=cfeature.COLORS['water'],
                       edgecolor='black', zorder=0)


# Subclass ConciseDateFormatter (modifies __init__() and set_axis() methods)
class _UTCDateFormatter(mdates.ConciseDateFormatter):
    def __init__(self, locator, tz=None):
        super().__init__(locator, tz=tz, show_offset=True)

        # Re-format datetimes
        self.formats[5] = '%H:%M:%S.%f'
        self.zero_formats = self.formats
        self.offset_formats = [
            'UTC time',
            'UTC time in %Y',
            'UTC time in %B %Y',
            'UTC time on %Y-%m-%d',
            'UTC time on %Y-%m-%d',
            'UTC time on %Y-%m-%d',
        ]

    def set_axis(self, axis):
        self.axis = axis

        # If this is an x-axis (usually is!) then center the offset text
        if self.axis.axis_name == 'x':
            offset = self.axis.get_offset_text()
            offset.set_horizontalalignment('center')
            offset.set_x(0.5)<|MERGE_RESOLUTION|>--- conflicted
+++ resolved
@@ -2,12 +2,7 @@
 import numpy as np
 import matplotlib.pyplot as plt
 import matplotlib.transforms as transforms
-<<<<<<< HEAD
-from matplotlib import dates
-=======
 import matplotlib.dates as mdates
-import cartopy.crs as ccrs
->>>>>>> 41fb9731
 import cartopy.feature as cfeature
 from cartopy.io.img_tiles import Stamen
 from obspy.geodetics import gps2dist_azimuth
