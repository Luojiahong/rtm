--- conflicted
+++ resolved
@@ -75,55 +75,8 @@
         time_to_plot = np.datetime64(time_max)
 
     slice = S.sel(time=time_to_plot, method='nearest')
-<<<<<<< HEAD
     slice.data[slice.data == 0] = np.nan  # Replace zeros with NaN
     if S.UTM and dem is not None:
-=======
-
-    if dem is None:
-        _plot_geographic_context(ax=ax, utm=S.UTM, hires=hires)
-        slice_plot_kwargs = dict(ax=ax, alpha=0.5, cmap='viridis',
-                                 add_colorbar=False, transform=transform)
-    else:
-        # Rounding to nearest cont_int
-        all_levels = np.arange(np.ceil(dem.min().data / cont_int),
-                               np.floor(dem.max().data / cont_int) + 1) * cont_int
-        # Rounding to nearest annot_int
-        annot_levels = np.arange(np.ceil(dem.min().data / annot_int),
-                                 np.floor(dem.max().data / annot_int) + 1) * annot_int
-        # Ensure we don't draw annotated levels twice
-        cont_levels = []
-        for level in all_levels:
-            if level not in annot_levels:
-                cont_levels.append(level)
-
-        dem.plot.contour(ax=ax, colors='k', levels=cont_levels, zorder=-1,
-                         linewidths=0.3)
-        # Use thicker lines for annotated contours
-        cs = dem.plot.contour(ax=ax, colors='k', levels=annot_levels,
-                              zorder=-1, linewidths=0.7)
-        ax.clabel(cs, fontsize=9, fmt='%d', inline=True)  # Actually annotate
-
-        ax.set_xlabel('UTM easting (m)')
-        ax.set_ylabel('UTM northing (m)')
-
-        slice_plot_kwargs = dict(ax=ax, alpha=0.7, cmap='viridis',
-                                 add_colorbar=False, add_labels=False,
-                                 zorder=0)
-
-        # Add scalebar
-        SCALEBAR_INC = 100  # [m] Scalebar increment (will be multiple of this)
-        target_length = dem.x_radius / 4
-        bar_length = np.around(target_length / SCALEBAR_INC) * SCALEBAR_INC
-        bar_label = f'{bar_length:g} m'
-        scalebar = AnchoredSizeBar(ax.transData, bar_length, bar_label,
-                                   'lower left', pad=0.3, color='black',
-                                   frameon=True, size_vertical=1, borderpad=1)
-        ax.add_artist(scalebar)
-
-        plot_transform = ax.transData
-
->>>>>>> 2b1051aa
         # Mask areas outside of DEM extent
         dem_slice = dem.sel(x=slice.x, y=slice.y, method='nearest')  # Select subset of DEM that slice occupies
         slice.data[np.isnan(dem_slice.data)] = np.nan
@@ -137,7 +90,6 @@
 
     # Define coordinates of stations
     if S.UTM:
-<<<<<<< HEAD
         sta_x = []
         sta_y = []
         for tr in processed_st:
@@ -146,12 +98,6 @@
                                                  force_zone_number=S.UTM['zone'])
             sta_x.append(utm_x)
             sta_y.append(utm_y)
-=======
-        # UTM formatting
-        label = f'Stack max'
-        # Change ticks to plain format for long utm coordinates
-        ax.ticklabel_format(style='plain', useOffset=False)
->>>>>>> 2b1051aa
     else:
         sta_x = [tr.stats.longitude for tr in st]
         sta_y = [tr.stats.latitude for tr in st]
@@ -203,8 +149,8 @@
 
     fig.basemap(projection=proj, region=region, frame=['af', f'+t"{title}"'])
     if S.UTM:
-        fig.basemap(frame=['SW', 'xa+l"UTM Easting (m)"',
-                                 'ya+l"UTM Northing (m)"' ])
+        fig.basemap(frame=['SW', 'xa+l"UTM easting (m)"',
+                                 'ya+l"UTM northing (m)"' ])
 
     # If unprojected plot, draw coastlines
     if not S.UTM:
